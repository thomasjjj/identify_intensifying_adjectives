--- conflicted
+++ resolved
@@ -10,14 +10,11 @@
 import re
 import subprocess
 import sys
-<<<<<<< HEAD
 from typing import Dict, List, Set, Tuple
 
 import numpy as np
 import spacy
-=======
 import subprocess
->>>>>>> 600d5d8d
 
 
 @dataclass
